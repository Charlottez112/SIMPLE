--- conflicted
+++ resolved
@@ -17,6 +17,7 @@
     f: nn.Module,
     g_list: list[nn.Module],
     loader: DataLoader,
+    writer: torch.utils.tensorboard.SummaryWriter,
     args: argparse.Namespace,
 ) -> float:
     """Evaluate the baseline model."""
@@ -40,8 +41,16 @@
     # Saves all task losses and predicted states.
     task_losses = []
     state_preds = []
+    position_losses = []
+    velocity_losses = []
+    # To track the mean inference latency.
+    latencies = []
     for i, data in enumerate(loader):
+        step_counter = 0
         print(f"Batch {i}")
+        
+        # Track inference latency.
+        batch_start_time = time.time()
 
         # Unpack data.
         sim_position: torch.Tensor = data["position"]  # [B, F, N, 3]
@@ -49,50 +58,72 @@
         # sim_temperature: torch.Tensor = data["temperature"]  # [B, F]
         sim_boxdim: torch.Tensor = data["boxdim"]  # [B, F]
 
-        # Iterate through timesteps to compute task losses.
-        # Note that we do not perform inference on the last frame because there is
-        # no ground truth state for it's next state.
-        curr_iter = iter_frames(sim_position, sim_velocity, sim_boxdim)
-        label_iter = iter_frames(sim_position, sim_velocity, sim_boxdim, skip=1)
-        for i, (current_state, next_state) in enumerate(
-            zip(curr_iter, label_iter)
-        ):
-            # Unpack data.
-            position, velocity, boxdim = current_state
-            position = position.to(device)
-            velocity = velocity.to(device)
-            boxdim = boxdim.to(device)
-
-            label = torch.concat([next_state[0], next_state[1]], dim=2)
-            label = label.to(device)
-
-            # Compute the next state prediction.
-            # On the first step, the initial position, velocity, and boxdim are input.
-            # On all subsequent steps, the previous step's position and velocity preds,
-            # plus the current timestep's boxdim (from the user) are input.
-            if i == 0:
-                next_state_pred = f(position, velocity, boxdim)
-            else:
-                prev_state_pred = state_preds[-1]
-                next_state_pred = f(
-                    prev_state_pred[:, :, 0:3],
-                    prev_state_pred[:, :, 3:6],
-                    boxdim,
-                )
-                # No need to keep it in CUDA now we're done with it.
-                state_preds[-1] = prev_state_pred.cpu()
-
-            # Compute and save task loss.
-            task_loss_total, task_loss_pos, task_loss_vel = task_loss(next_state_pred, label)
-            task_losses.append(task_loss_total.cpu().detach())
-
-            # Save prediction. This is left in CUDA memory for the next frame prediction.
-            state_preds.append(next_state_pred.detach())
-
-        # Send the second-to-last frame's next frame prediction to CPU.
-        state_preds[-1] = state_preds[-1].cpu()
-
-    return sum(task_losses) / len(task_losses)
+        with torch.no_grad():
+            # Iterate through timesteps to compute task losses.
+            # Note that we do not perform inference on the last frame because there is
+            # no ground truth state for it's next state.
+            curr_iter = iter_frames(sim_position, sim_velocity, sim_boxdim)
+            label_iter = iter_frames(sim_position, sim_velocity, sim_boxdim, skip=1)
+            for i, (current_state, next_state) in enumerate(
+                zip(curr_iter, label_iter)
+            ):
+                # Unpack data.
+                position, velocity, boxdim = current_state
+                position = position.to(device)
+                velocity = velocity.to(device)
+                boxdim = boxdim.to(device)
+
+                label = torch.concat([next_state[0], next_state[1]], dim=2)
+                label = label.to(device)
+
+                # Compute the next state prediction.
+                # On the first step, the initial position, velocity, and boxdim are input.
+                # On all subsequent steps, the previous step's position and velocity preds,
+                # plus the current timestep's boxdim (from the user) are input.
+                if i == 0:
+                    next_state_pred = f(position, velocity, boxdim)
+                else:
+                    prev_state_pred = state_preds[-1]
+                    next_state_pred = f(
+                        prev_state_pred[:, :, 0:3],
+                        prev_state_pred[:, :, 3:6],
+                        boxdim,
+                    )
+                    # No need to keep it in CUDA now we're done with it.
+                    state_preds[-1] = prev_state_pred.cpu()
+
+            
+                # Compute and save task loss.
+                task_loss_total, task_loss_pos, task_loss_vel =task_loss(next_state_pred, label)
+                task_loss_pos = task_loss_pos.cpu().detach()
+                task_loss_vel = task_loss_vel.cpu().detach()
+
+                writer.add_scalar(f'Loss/Val/batch_{i}/position_step', task_loss_pos, step_counter)
+                writer.add_scalar(f'Loss/Val/batch_{i}/velocity_step', task_loss_vel, step_counter)
+                step_counter += 1
+
+                task_losses.append(task_loss_total.cpu().detach())
+                position_losses.append(task_loss_pos)
+                velocity_losses.append(task_loss_vel)
+
+                # Save prediction. This is left in CUDA memory for the next frame prediction.
+                state_preds.append(next_state_pred.detach())
+
+            # Send the second-to-last frame's next frame prediction to CPU.
+            state_preds[-1] = state_preds[-1].cpu()
+            writer.flush()
+
+
+        # Track inference latency.
+        inference_latency = time.time() - batch_start_time
+        latencies.append(inference_latency)
+        print(f"Inference latency: {inference_latency}")
+
+        # Compute mean inference latency and print.
+        print(f"Mean inference latency: {sum(latencies) / len(latencies)}")
+        print(f"Mean inference latency excluding first batch: {sum(latencies[1:]) / len(latencies[1:])}")
+
+    return sum(task_losses) / len(task_losses), sum(position_losses) / len(position_losses), sum(velocity_losses) / len(velocity_losses)
 
 
 
@@ -123,13 +154,10 @@
     # Saves all task losses and predicted states.
     task_losses = []
     state_preds = []
-<<<<<<< HEAD
     position_losses = []
     velocity_losses = []
-=======
     # To track the mean inference latency.
     latencies = []
->>>>>>> b9615b28
     for i, data in enumerate(loader):
         step_counter = 0
         print(f"Batch {i}")
@@ -230,9 +258,7 @@
                 state_preds[-1] = state_preds[-1].cpu()
                 writer.flush()
 
-<<<<<<< HEAD
-    return sum(task_losses) / len(task_losses), sum(position_losses) / len(position_losses), sum(velocity_losses) / len(velocity_losses)
-=======
+
             # Track inference latency.
             inference_latency = time.time() - batch_start_time
             latencies.append(inference_latency)
@@ -242,5 +268,4 @@
         print(f"Mean inference latency: {sum(latencies) / len(latencies)}")
         print(f"Mean inference latency excluding first batch: {sum(latencies[1:]) / len(latencies[1:])}")
 
-    return sum(task_losses) / len(task_losses)
->>>>>>> b9615b28
+    return sum(task_losses) / len(task_losses), sum(position_losses) / len(position_losses), sum(velocity_losses) / len(velocity_losses)
